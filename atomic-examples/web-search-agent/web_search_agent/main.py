--- conflicted
+++ resolved
@@ -4,10 +4,7 @@
 from rich.markdown import Markdown
 from pydantic import Field
 
-<<<<<<< HEAD
-from atomic_agents.agents.base_agent import BaseIOSchema, BaseAgent, BaseAgentConfig
-=======
->>>>>>> 212bf9d4
+from atomic_agents.agents.base_agent import BaseIOSchema
 from atomic_agents.lib.components.agent_memory import AgentMemory
 from atomic_agents.lib.components.system_prompt_generator import SystemPromptContextProviderBase
 
@@ -56,18 +53,6 @@
     chat_message: str = Field(..., description="Response to the user's message.")
 
 
-<<<<<<< HEAD
-# Initialize the BaseAgent
-agent = BaseAgent[MainAgentInputSchema, MainAgentOutputSchema](
-    config=BaseAgentConfig(
-        client=instructor.from_openai(openai.OpenAI(api_key=os.getenv("OPENAI_API_KEY"))),
-        model="gpt-4o-mini",
-        memory=memory,
-    )
-)
-
-=======
->>>>>>> 212bf9d4
 # Example usage
 instruction = "Tell me about the Atomic Agents AI agent framework."
 num_queries = 3
