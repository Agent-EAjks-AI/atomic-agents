--- conflicted
+++ resolved
@@ -15,13 +15,8 @@
 ]
 
 [tool.poetry.dependencies]
-<<<<<<< HEAD
 python = ">=3.12,<4.0"
-instructor = ">=1.3.4,<2.0.0"
-=======
-python = ">=3.10,<4.0"
 instructor = ">=1.9.0,<2.0.0"
->>>>>>> f9418fd9
 pydantic = ">=2.11.0,<3.0.0"
 rich = ">=13.7.1,<14.0.0"
 gitpython = ">=3.1.43,<4.0.0"
