[build-system]
requires = ["poetry-core>=1.0.0"]
build-backend = "poetry.core.masonry.api"

[tool.poetry]
name = "atomic-agents"
version = "1.1.0"
description = "A versatile framework for creating and managing intelligent agents."
authors = ["Kenny Vaneetvelde <kenny.vaneetvelde@gmail.com>"]
readme = "README.md"
license = "MIT"
packages = [
    { include = "atomic_agents", from = "atomic-agents" },
    { include = "atomic_assembler", from = "atomic-assembler" }
]

[tool.poetry.dependencies]
<<<<<<< HEAD
python = ">=3.12,<4.0"
=======
python = ">=3.10,<4.0"
>>>>>>> b458dc90
instructor = ">=1.3.4,<2.0.0"
pydantic = "2.10.3"
rich = ">=13.7.1,<14.0.0"
gitpython = ">=3.1.43,<4.0.0"
pyfiglet = ">=1.0.2,<2.0.0"
textual = ">=0.82.0,<1.0.0"
pyyaml = ">=6.0.2,<7.0.0"
requests = ">=2.32.3,<3.0.0"
mcp = {extras = ["cli"], version = "^1.6.0"}

[tool.poetry.group.dev.dependencies]
black = ">=24.8.0,<25.0.0"
flake8 = ">=7.1.1,<8.0.0"
pdoc3 = ">=0.11.1,<1.0.0"
pytest = ">=8.3.3,<9.0.0"
pytest-cov = ">=5.0.0,<6.0.0"
pytest-asyncio = ">=0.24.0,<1.0.0"
openai = ">=1.35.12,<2.0.0"
sphinx = ">=7.2.6,<8.0.0"
sphinx-rtd-theme = ">=2.0.0,<3.0.0"
myst-parser = ">=2.0.0,<3.0.0"
sphinx-copybutton = ">=0.5.2,<1.0.0"
sphinx-design = ">=0.5.0,<1.0.0"
sphinx-autobuild = ">=2024.2.4,<2025.0.0"

[tool.poetry.scripts]
atomic = "atomic_assembler.main:main"

[tool.poetry.urls]
Homepage = "https://github.com/BrainBlend-AI/atomic-agents"
Repository = "https://github.com/BrainBlend-AI/atomic-agents"

[tool.black]
line-length = 127<|MERGE_RESOLUTION|>--- conflicted
+++ resolved
@@ -15,11 +15,7 @@
 ]
 
 [tool.poetry.dependencies]
-<<<<<<< HEAD
 python = ">=3.12,<4.0"
-=======
-python = ">=3.10,<4.0"
->>>>>>> b458dc90
 instructor = ">=1.3.4,<2.0.0"
 pydantic = "2.10.3"
 rich = ">=13.7.1,<14.0.0"
